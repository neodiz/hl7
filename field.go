--- conflicted
+++ resolved
@@ -20,13 +20,8 @@
 	return str
 }
 
-<<<<<<< HEAD
-func (f *Field) Parse(seps *Delimeters) error {
-	r := bytes.NewReader(f.Value)
-=======
 func (f *Field) parse(seps *Delimeters) error {
 	r := strings.NewReader(string(f.Value))
->>>>>>> 509ff587
 	i := 0
 	ii := 0
 	for {
@@ -36,13 +31,13 @@
 		case ch == eof || (ch == endMsg && seps.LFTermMsg):
 			if ii > i {
 				cmp := Component{Value: f.Value[i : ii-1]}
-				cmp.Parse(seps)
+				cmp.parse(seps)
 				f.Components = append(f.Components, cmp)
 			}
 			return nil
 		case ch == seps.Component:
 			cmp := Component{Value: f.Value[i : ii-1]}
-			cmp.Parse(seps)
+			cmp.parse(seps)
 			f.Components = append(f.Components, cmp)
 			i = ii
 		case ch == seps.Escape:
