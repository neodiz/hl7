package hl7

import (
	"bytes"
	"errors"
	"fmt"
<<<<<<< HEAD
	"io/ioutil"
	"reflect"
	"strings"

	"golang.org/x/net/html/charset"
=======
	"golang.org/x/net/html/charset"
	"io/ioutil"
	"reflect"
	"strings"
>>>>>>> 8178430b
)

// Message is an HL7 message
type Message struct {
	Segments   []Segment
	Value      []rune
	Delimeters Delimeters
}

// NewMessage returns a new message with the v byte value
func NewMessage(v []byte) *Message {
	var utf8V []byte
	if len(v) != 0 {
		reader, err := charset.NewReader(bytes.NewReader(v), "text/plain")
		if err != nil {
			return nil
		}
		utf8V, err = ioutil.ReadAll(reader)
	} else {
		utf8V = v
	}
	return &Message{
		Value:      []rune(string(utf8V)),
		Delimeters: *NewDelimeters(),
	}
}

func (m *Message) String() string {
	var str string
	for _, s := range m.Segments {
		str += "Message Segment: " + string(s.Value) + "\n"
		str += s.String()
	}
	return str
}

// Segment returns the first matching segmane with name s
func (m *Message) Segment(s string) (*Segment, error) {
	for i, seg := range m.Segments {
		fld, err := seg.Field(0)
		if err != nil {
			continue
		}
		if string(fld.Value) == s {
			return &m.Segments[i], nil
		}
	}
	return nil, ErrSegmentNotFound
}

// AllSegments returns the first matching segmane with name s
func (m *Message) AllSegments(s string) ([]*Segment, error) {
	segs := []*Segment{}
	for i, seg := range m.Segments {
		fld, err := seg.Field(0)
		if err != nil {
			continue
		}
		if string(fld.Value) == s {
			segs = append(segs, &m.Segments[i])
		}
	}
	if len(segs) == 0 {
		return segs, ErrSegmentNotFound
	}
	return segs, nil
}

// Find gets a value from a message using location syntax
// finds the first occurence of the segment and first of repeating fields
// if the loc is not valid an error is returned
func (m *Message) Find(loc string) (string, error) {
	return m.Get(NewLocation(loc))
}

// FindAll gets all values from a message using location syntax
// finds all occurences of the segments and all repeating fields
// if the loc is not valid an error is returned
func (m *Message) FindAll(loc string) ([]string, error) {
	return m.GetAll(NewLocation(loc))
}

// Get returns the first value specified by the Location
func (m *Message) Get(l *Location) (string, error) {
	if l.Segment == "" {
		return string(m.Value), nil
	}
	seg, err := m.Segment(l.Segment)
	if err != nil {
		return "", err
	}
	return seg.Get(l)
}

// GetAll returns all values specified by the Location
func (m *Message) GetAll(l *Location) ([]string, error) {
	vals := []string{}
	if l.Segment == "" {
		vals = append(vals, string(m.Value))
		return vals, nil
	}
	segs, err := m.AllSegments(l.Segment)
	if err != nil {
		return vals, err
	}
	for _, s := range segs {
		vs, err := s.GetAll(l)
		if err != nil {
			return vals, err
		}
		vals = append(vals, vs...)
	}
	return vals, nil
}

// Set will insert a value into a message at Location
func (m *Message) Set(l *Location, val string) error {
	if l.Segment == "" {
		return errors.New("Segment is required")
	}
	seg, err := m.Segment(l.Segment)
	if err != nil {
		s := Segment{}
		s.forceField([]rune(l.Segment), 0)
		s.Set(l, val, &m.Delimeters)
		m.Segments = append(m.Segments, s)
	} else {
		seg.Set(l, val, &m.Delimeters)
	}
	m.Value = m.encode()
	return nil
}

func (m *Message) parse() error {
	if err := m.parseSep(); err != nil {
		return err
	}
	r := strings.NewReader(string(m.Value))
	i := 0
	ii := 0
	for {
		ch, _, err := r.ReadRune()
		if err != nil {
			ch = eof
		}
		ii++
		switch {
		case ch == eof || (ch == endMsg && m.Delimeters.LFTermMsg):
			//just for safety: cannot reproduce this on windows
<<<<<<< HEAD
			safeii := map[bool]int{true: len(m.Value), false: ii}[ii > len(m.Value)]
			v := m.Value[i:safeii]
=======
			start := i
			if m.Value[i] == endMsg {
				start++
			}
			safeii := map[bool]int{true: len(m.Value), false: ii}[ii > len(m.Value)]
			v := m.Value[start:safeii]
>>>>>>> 8178430b
			if len(v) > 4 { // seg name + field sep
				seg := Segment{Value: v}
				seg.parse(&m.Delimeters)
				m.Segments = append(m.Segments, seg)
			}
			return nil
		case ch == segTerm:
			start := i
			if m.Value[i] == endMsg {
				start++
			}
			seg := Segment{Value: m.Value[start : ii-1]}
			seg.parse(&m.Delimeters)
			m.Segments = append(m.Segments, seg)
			i = ii
		case ch == m.Delimeters.Escape:
			ii++
			r.ReadRune()
		}
	}
}

func (m *Message) parseSep() error {
	if len(m.Value) < 8 {
		return errors.New("Invalid message length less than 8 bytes")
	}
	if string(m.Value[:3]) != "MSH" {
		return errors.New("Invalid message: Missing MSH segment")
	}

	r := bytes.NewReader([]byte(string(m.Value)))
	for i := 0; i < 8; i++ {
		ch, _, _ := r.ReadRune()
		if ch == eof {
			return fmt.Errorf("Invalid message: eof while parsing MSH")
		}
		switch i {
		case 3:
			m.Delimeters.Field = ch
		case 4:
			m.Delimeters.DelimeterField = string(ch)
			m.Delimeters.Component = ch
		case 5:
			m.Delimeters.DelimeterField += string(ch)
			m.Delimeters.Repetition = ch
		case 6:
			m.Delimeters.DelimeterField += string(ch)
			m.Delimeters.Escape = ch
		case 7:
			m.Delimeters.DelimeterField += string(ch)
			m.Delimeters.SubComponent = ch
		}
	}
	return nil
}

func (m *Message) encode() []rune {
	buf := [][]byte{}
	for _, s := range m.Segments {
		buf = append(buf, []byte(string(s.Value)))
	}
	return []rune(string(bytes.Join(buf, []byte(string(segTerm)))))
}

// IsValid checks a message for validity based on a set of criteria
// it returns valid and any failed validation rules
func (m *Message) IsValid(val []Validation) (bool, []Validation) {
	failures := []Validation{}
	valid := true
	for _, v := range val {
		values, err := m.FindAll(v.Location)
		if err != nil || len(values) == 0 {
			valid = false
			failures = append(failures, v)
		}
		for _, value := range values {
			if value == "" || (v.VCheck == SpecificValue && v.Value != value) {
				valid = false
				failures = append(failures, v)
			}
		}
	}

	return valid, failures
}

// Unmarshal fills a structure from an HL7 message
// It will panic if interface{} is not a pointer to a struct
// Unmarshal will decode the entire message before trying to set values
// it will set the first matching segment / first matching field
// repeating segments and fields is not well suited to this
// for the moment all unmarshal target fields must be strings
func (m *Message) Unmarshal(it interface{}) error {
	st := reflect.ValueOf(it).Elem()
	stt := st.Type()
	for i := 0; i < st.NumField(); i++ {
		fld := stt.Field(i)
		r := fld.Tag.Get("hl7")
		if r != "" {
			if !st.Field(i).CanSet() {
				continue
			}

			//TODO support fields other than string and []string
			switch fld.Type.Kind() {
			case reflect.Slice:
				val, _ := m.FindAll(r)
				st.Field(i).Set(reflect.ValueOf(val))

			case reflect.String:
				if val, _ := m.Find(r); val != "" {
					st.Field(i).SetString(strings.TrimSpace(val))
				}
			}
		}
	}

	return nil
}

// Info returns the MsgInfo for the message
func (m *Message) Info() (MsgInfo, error) {
	mi := MsgInfo{}
	err := m.Unmarshal(&mi)
	return mi, err
}<|MERGE_RESOLUTION|>--- conflicted
+++ resolved
@@ -4,18 +4,11 @@
 	"bytes"
 	"errors"
 	"fmt"
-<<<<<<< HEAD
 	"io/ioutil"
 	"reflect"
 	"strings"
 
 	"golang.org/x/net/html/charset"
-=======
-	"golang.org/x/net/html/charset"
-	"io/ioutil"
-	"reflect"
-	"strings"
->>>>>>> 8178430b
 )
 
 // Message is an HL7 message
@@ -162,20 +155,18 @@
 			ch = eof
 		}
 		ii++
+		if i >= len(m.Value) {
+			return nil
+		}
 		switch {
 		case ch == eof || (ch == endMsg && m.Delimeters.LFTermMsg):
 			//just for safety: cannot reproduce this on windows
-<<<<<<< HEAD
-			safeii := map[bool]int{true: len(m.Value), false: ii}[ii > len(m.Value)]
-			v := m.Value[i:safeii]
-=======
 			start := i
 			if m.Value[i] == endMsg {
 				start++
 			}
 			safeii := map[bool]int{true: len(m.Value), false: ii}[ii > len(m.Value)]
 			v := m.Value[start:safeii]
->>>>>>> 8178430b
 			if len(v) > 4 { // seg name + field sep
 				seg := Segment{Value: v}
 				seg.parse(&m.Delimeters)
