--- conflicted
+++ resolved
@@ -142,7 +142,7 @@
 	return nil
 }
 
-func (m *Message) Parse() error {
+func (m *Message) parse() error {
 	if err := m.parseSep(); err != nil {
 		return err
 	}
@@ -157,30 +157,18 @@
 		ii++
 		switch {
 		case ch == eof || (ch == endMsg && m.Delimeters.LFTermMsg):
-<<<<<<< HEAD
-			if i >= cap(m.Value) || ii >= cap(m.Value) {
-				return fmt.Errorf("unknown value. value: %s. i: %d. ii: %d", m.Value, i, ii)
-			}
-			v := m.Value[i:ii]
-=======
 			//just for safety: cannot reproduce this on windows
 			safeii := map[bool]int{true: len(m.Value), false: ii}[ii > len(m.Value)]
 			v := m.Value[i:safeii]
->>>>>>> 509ff587
 			if len(v) > 4 { // seg name + field sep
 				seg := Segment{Value: v}
-				seg.Parse(&m.Delimeters)
+				seg.parse(&m.Delimeters)
 				m.Segments = append(m.Segments, seg)
 			}
 			return nil
 		case ch == segTerm:
-<<<<<<< HEAD
-			seg := Segment{Value: m.Value[i:ii]}
-			seg.Parse(&m.Delimeters)
-=======
 			seg := Segment{Value: m.Value[i : ii-1]}
 			seg.parse(&m.Delimeters)
->>>>>>> 509ff587
 			m.Segments = append(m.Segments, seg)
 			i = ii
 		case ch == m.Delimeters.Escape:
