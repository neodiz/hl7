--- conflicted
+++ resolved
@@ -3,21 +3,14 @@
 import (
 	"testing"
 
-	"github.com/lenaten/hl7"
+	"github.com/freemed/hl7"
 )
 
 func TestCompParse(t *testing.T) {
-<<<<<<< HEAD
-	val := []byte("v1&v2&v3&&v5")
-	seps := hl7.NewDelimeters()
-	cmp := &hl7.Component{Value: val}
-	cmp.Parse(seps)
-=======
 	val := []rune("v1&v2&v3&&v5")
 	seps := NewDelimeters()
 	cmp := &Component{Value: val}
 	cmp.parse(seps)
->>>>>>> 509ff587
 	if len(cmp.SubComponents) != 5 {
 		t.Errorf("Expected 5 subcomponents got %d\n", len(cmp.SubComponents))
 	}
