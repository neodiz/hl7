package hl7_test

import (
	"testing"

	"github.com/lenaten/hl7"
)

func TestFieldParse(t *testing.T) {
<<<<<<< HEAD
	val := []byte("520 51st Street^^Denver^CO^80020^USA")
	seps := hl7.NewDelimeters()
	fld := &hl7.Field{Value: val}
	fld.Parse(seps)
=======
	val := []rune("520 51st Street^^Denver^CO^80020^USA")
	seps := NewDelimeters()
	fld := &Field{Value: val}
	fld.parse(seps)
>>>>>>> 509ff587
	if len(fld.Components) != 6 {
		t.Errorf("Expected 6 components got %d\n", len(fld.Components))
	}
}

func TestFieldSet(t *testing.T) {
	seps := hl7.NewDelimeters()
	fld := &hl7.Field{}
	loc := "ZZZ.1.10"
	l := hl7.NewLocation(loc)
	err := fld.Set(l, "TEST", seps)
	if err != nil {
		t.Error(err)
	}
	if len(fld.Components) != 11 {
		t.Fatalf("Expected 11 got %d\n", len(fld.Components))
	}
	if string(fld.Components[10].SubComponents[0].Value) != "TEST" {
		t.Errorf("Expected TEST got %s\n", string(fld.Components[10].SubComponents[0].Value))
	}
}<|MERGE_RESOLUTION|>--- conflicted
+++ resolved
@@ -3,21 +3,14 @@
 import (
 	"testing"
 
-	"github.com/lenaten/hl7"
+	"github.com/freemed/hl7"
 )
 
 func TestFieldParse(t *testing.T) {
-<<<<<<< HEAD
-	val := []byte("520 51st Street^^Denver^CO^80020^USA")
-	seps := hl7.NewDelimeters()
-	fld := &hl7.Field{Value: val}
-	fld.Parse(seps)
-=======
 	val := []rune("520 51st Street^^Denver^CO^80020^USA")
 	seps := NewDelimeters()
 	fld := &Field{Value: val}
 	fld.parse(seps)
->>>>>>> 509ff587
 	if len(fld.Components) != 6 {
 		t.Errorf("Expected 6 components got %d\n", len(fld.Components))
 	}
